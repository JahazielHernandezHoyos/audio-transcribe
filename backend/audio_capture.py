--- conflicted
+++ resolved
@@ -26,11 +26,7 @@
     Clase para capturar audio del sistema de forma multiplataforma.
     """
 
-<<<<<<< HEAD
-    def __init__(self, sample_rate: int = 16000, chunk_size: int = 1024):
-=======
     def __init__(self, sample_rate: int = 16000, chunk_size: int = 1024, preferred_device_index: Optional[int] = None):
->>>>>>> 0e64a2db
         """
         Inicializar capturador de audio.
 
@@ -44,20 +40,13 @@
         self.audio_queue = queue.Queue()
         self.capture_thread = None
         self.platform = platform.system().lower()
-<<<<<<< HEAD
-=======
         self.device_sample_rate = sample_rate  # Actual sample rate del dispositivo en Windows
         self.preferred_device_index = preferred_device_index
->>>>>>> 0e64a2db
 
         logger.info(f"Inicializando AudioCapture para {self.platform}")
         logger.info(f"Sample rate: {sample_rate}Hz, Chunk size: {chunk_size}")
 
-<<<<<<< HEAD
-    def _capture_linux(self, callback: Callable | None = None):
-=======
     def _capture_linux(self, callback: Optional[Callable] = None):
->>>>>>> 0e64a2db
         """
         Captura de audio en Linux usando sounddevice.
 
@@ -75,24 +64,16 @@
             device_info = sd.query_devices(kind="input")
             logger.info(f"Dispositivo de entrada por defecto: {device_info}")
 
-<<<<<<< HEAD
-            def audio_callback(indata, frames, time, status):
-=======
             def audio_callback(indata, frames, time_info, status):
->>>>>>> 0e64a2db
                 """Callback para procesar audio capturado."""
                 if status:
                     logger.warning(f"Audio callback status: {status}")
 
                 # Convertir a mono si es estéreo
-<<<<<<< HEAD
-                audio_data = np.mean(indata, axis=1) if indata.shape[1] > 1 else indata[:, 0]
-=======
                 if indata.shape[1] > 1:
                     audio_data = np.mean(indata, axis=1)
                 else:
                     audio_data = indata[:, 0]
->>>>>>> 0e64a2db
 
                 # Agregar a la cola
                 self.audio_queue.put(audio_data.copy())
@@ -113,21 +94,12 @@
                 while self.is_capturing:
                     time.sleep(0.1)
 
-<<<<<<< HEAD
-        except ImportError as err:
-            raise AudioCaptureError("sounddevice no está instalado") from err
-        except Exception as e:
-            raise AudioCaptureError(f"Error en captura Linux: {e}") from e
-
-    def _capture_windows(self, callback: Callable | None = None):
-=======
         except ImportError:
             raise AudioCaptureError("sounddevice no está instalado")
         except Exception as e:
             raise AudioCaptureError(f"Error en captura Linux: {e}")
 
     def _capture_windows(self, callback: Optional[Callable] = None):
->>>>>>> 0e64a2db
         """
         Captura de audio en Windows usando PyAudioWPatch.
 
@@ -135,16 +107,6 @@
             callback: Función opcional para procesar chunks en tiempo real
         """
         try:
-<<<<<<< HEAD
-            import PyAudioWPatch
-
-            # Configurar PyAudio
-            audio = PyAudioWPatch.PyAudio()
-
-            logger.info("🔍 Buscando dispositivos de audio en Windows...")
-
-            # Buscar dispositivo loopback (WASAPI)
-=======
             import pyaudiowpatch as pyaudio
 
             # Configurar PyAudio
@@ -153,7 +115,6 @@
             logger.info("🔍 Buscando dispositivos de audio en Windows...")
 
             # Buscar dispositivo (WASAPI)
->>>>>>> 0e64a2db
             wasapi_info = None
             devices_found = []
 
@@ -161,38 +122,24 @@
                 device_info = audio.get_device_info_by_index(i)
                 devices_found.append(f"  {i}: {device_info['name']} ({device_info['maxInputChannels']} in)")
 
-<<<<<<< HEAD
-                # Priorizar loopback WASAPI
-                if ("loopback" in device_info["name"].lower() and
-                    device_info["maxInputChannels"] > 0):
-=======
                 # Si hay un índice preferido válido, seleccionarlo
                 if (
                     self.preferred_device_index is not None
                     and i == int(self.preferred_device_index)
                     and device_info["maxInputChannels"] > 0
                 ):
->>>>>>> 0e64a2db
                     wasapi_info = device_info
                     logger.info(
                         f"✅ Usando dispositivo preferido: {device_info['name']} (index {i})"
                     )
                     break
 
-<<<<<<< HEAD
-                # Fallback: cualquier dispositivo WASAPI con entrada
-                if (device_info["hostApi"] == 3 and  # WASAPI
-                    device_info["maxInputChannels"] > 0 and
-                    not wasapi_info):
-                    wasapi_info = device_info
-=======
                 # Fallback heurístico: priorizar loopback, si no, cualquier WASAPI con entrada
                 if not wasapi_info and device_info["maxInputChannels"] > 0:
                     if "loopback" in device_info["name"].lower():
                         wasapi_info = device_info
                     elif device_info.get("hostApi") == 3:
                         wasapi_info = device_info
->>>>>>> 0e64a2db
 
             logger.info("📋 Dispositivos de audio encontrados:")
             for device in devices_found:
@@ -207,12 +154,6 @@
                 except Exception as e:
                     logger.error(f"Error obteniendo dispositivo por defecto: {e}")
                     audio.terminate()
-<<<<<<< HEAD
-                    raise AudioCaptureError("No se pudo encontrar ningún dispositivo de entrada") from e
-
-            logger.info(f"🎤 Usando dispositivo: {wasapi_info['name']}")
-
-=======
                     raise AudioCaptureError(
                         "No se pudo encontrar ningún dispositivo de entrada"
                     )
@@ -233,7 +174,6 @@
                 f"📶 Sample rates candidatos (device->target): {rates_to_try} -> {self.sample_rate}"
             )
 
->>>>>>> 0e64a2db
             def audio_callback(in_data, frame_count, time_info, status):
                 """Callback para procesar audio capturado."""
                 if status:
@@ -243,8 +183,6 @@
                     # Convertir bytes a numpy array
                     audio_data = np.frombuffer(in_data, dtype=np.float32)
 
-<<<<<<< HEAD
-=======
                     # Re-muestrear si el dispositivo no coincide con el sample rate objetivo
                     if (
                         self.device_sample_rate != self.sample_rate
@@ -254,7 +192,6 @@
                             audio_data, self.device_sample_rate, self.sample_rate
                         )
 
->>>>>>> 0e64a2db
                     # Agregar a la cola
                     self.audio_queue.put(audio_data.copy())
 
@@ -265,32 +202,6 @@
                 except Exception as e:
                     logger.error(f"Error en audio callback: {e}")
 
-<<<<<<< HEAD
-                return (None, PyAudioWPatch.paContinue)
-
-            # Iniciar stream con configuración robusta
-            try:
-                stream = audio.open(
-                    format=PyAudioWPatch.paFloat32,
-                    channels=1,
-                    rate=self.sample_rate,
-                    input=True,
-                    input_device_index=wasapi_info["index"],
-                    frames_per_buffer=self.chunk_size,
-                    stream_callback=audio_callback
-                )
-
-                stream.start_stream()
-                logger.info("🎵 Captura de audio iniciada en Windows (WASAPI)")
-
-                while self.is_capturing and stream.is_active():
-                    time.sleep(0.1)
-
-                stream.stop_stream()
-                stream.close()
-                logger.info("⏹️ Stream de audio cerrado")
-
-=======
                 return (None, pyaudio.paContinue)
 
             # Iniciar stream intentando con distintos sample rates soportados
@@ -328,7 +239,6 @@
                 stream.stop_stream()
                 stream.close()
                 logger.info("⏹️ Stream de audio cerrado")
->>>>>>> 0e64a2db
             except Exception as e:
                 logger.error(f"Error configurando stream de audio: {e}")
                 raise
@@ -349,15 +259,6 @@
    uv sync
 """
             logger.error(error_msg)
-<<<<<<< HEAD
-            raise AudioCaptureError(f"PyAudioWPatch requerido para Windows: {e}") from e
-
-        except Exception as e:
-            logger.error(f"Error en captura Windows: {e}")
-            raise AudioCaptureError(f"Error en captura Windows: {e}") from e
-
-    def start_capture(self, callback: Callable | None = None):
-=======
             raise AudioCaptureError(f"PyAudioWPatch requerido para Windows: {e}")
 
         except Exception as e:
@@ -400,7 +301,6 @@
             return audio_data.astype(np.float32, copy=False)
 
     def start_capture(self, callback: Optional[Callable] = None):
->>>>>>> 0e64a2db
         """
         Iniciar captura de audio.
 
@@ -423,13 +323,7 @@
 
         # Iniciar thread de captura
         self.capture_thread = threading.Thread(
-<<<<<<< HEAD
-            target=capture_func,
-            args=(callback,),
-            daemon=True
-=======
             target=capture_func, args=(callback,), daemon=True
->>>>>>> 0e64a2db
         )
         self.capture_thread.start()
 
@@ -448,11 +342,7 @@
 
         logger.info("Captura de audio detenida")
 
-<<<<<<< HEAD
-    def get_audio_chunk(self, timeout: float = 1.0) -> np.ndarray | None:
-=======
     def get_audio_chunk(self, timeout: float = 1.0) -> Optional[np.ndarray]:
->>>>>>> 0e64a2db
         """
         Obtener chunk de audio de la cola.
 
@@ -500,11 +390,7 @@
         print("💡 Reproduce algo de audio para ver la detección")
 
         # Capturar por 10 segundos o hasta Ctrl+C
-<<<<<<< HEAD
-        for _i in range(100):
-=======
         for _ in range(100):
->>>>>>> 0e64a2db
             time.sleep(0.1)
             buffer_size = capture.get_buffer_size()
             if buffer_size > 0:
